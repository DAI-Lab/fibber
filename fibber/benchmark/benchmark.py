import argparse
import datetime
import os

from fibber import log
from fibber.benchmark.benchmark_utils import update_detailed_result
from fibber.benchmark.customized_metric_aggregation import customized_metric_aggregation_fn_dict
<<<<<<< HEAD
from fibber.datasets.dataset_utils import get_dataset, subsample_dataset
from fibber.metrics.metric_utils import MetricBundle, aggregate_metrics, compute_metrics
from fibber.paraphrase_strategies.gibbs_sampling_strategy import GibbsSamplingStrategy
from fibber.paraphrase_strategies.gibbs_sampling_wpe_strategy import GibbsSamplingWPEStrategy
from fibber.paraphrase_strategies.gibbs_sampling_wpeb_strategy import GibbsSamplingWPEBStrategy
from fibber.paraphrase_strategies.gibbs_sampling_wpec_strategy import GibbsSamplingWPECStrategy
from fibber.paraphrase_strategies.gibbs_sampling_x_strategy import GibbsSamplingXStrategy
from fibber.paraphrase_strategies.identical_strategy import IdenticalStrategy
from fibber.paraphrase_strategies.random_strategy import RandomStrategy
from fibber.paraphrase_strategies.scmh_sampling_wpec_strategy import SCMHSamplingWPECStrategy
from fibber.paraphrase_strategies.reject_sampling_wpec_strategy import RejectSamplingWPECStrategy
=======
from fibber.datasets import get_dataset, subsample_dataset
from fibber.metrics import MetricBundle, aggregate_metrics, compute_metrics
from fibber.paraphrase_strategies import IdentityStrategy, RandomStrategy
>>>>>>> 7d11ec5c

logger = log.setup_custom_logger(__name__)
log.remove_logger_tf_handler(logger)

parser = argparse.ArgumentParser()

parser.add_argument("--dataset", type=str, default="ag")
parser.add_argument("--output_dir", type=str, default=None)
parser.add_argument("--num_paraphrases_per_text", type=int, default=20)
parser.add_argument("--subsample_testset", type=int, default=1000)
parser.add_argument("--strategy", type=str, default="RandomStrategy")
parser.add_argument("--strategy_gpu_id", type=int, default=-1)

# metric args
parser.add_argument("--gpt2_gpu_id", type=int, default=-1)
parser.add_argument("--bert_gpu_id", type=int, default=-1)
parser.add_argument("--use_gpu_id", type=int, default=-1)
parser.add_argument("--bert_clf_steps", type=int, default=20000)

RandomStrategy.add_parser_args(parser)
IdentityStrategy.add_parser_args(parser)

G_EXP_NAME = None


def get_output_filename(arg_dict, prefix="", suffix=""):
    """Returns a string like ``<prefix>-<experiment_name>-<suffix>``.

    This function is used to construct file names for an experiment. This function ensures that
    all file names for the same experiment has the same experiment name.

    The experiment name is ``<dataset_name>-<paraphrase_strategy_name>-<date>-<time>``.
    """
    global G_EXP_NAME
    if G_EXP_NAME is None:
        G_EXP_NAME = (arg_dict["dataset"] + "-" + arg_dict["strategy"] + "-"
                      + datetime.datetime.now().strftime("%m%d-%H%M%S"))
    return prefix + G_EXP_NAME + suffix


def get_strategy(arg_dict, strategy_name, metric_bundle):
    """Take the strategy name and construct a strategy object."""
    if strategy_name == "RandomStrategy":
<<<<<<< HEAD
        return RandomStrategy(FLAGS, metric_bundle)
    if strategy_name == "IdenticalStrategy":
        return IdenticalStrategy(FLAGS, metric_bundle)
    if strategy_name == "GibbsSamplingStrategy":
        return GibbsSamplingStrategy(FLAGS, metric_bundle)
    if strategy_name == "GibbsSamplingXStrategy":
        return GibbsSamplingXStrategy(FLAGS, metric_bundle)
    if strategy_name == "GibbsSamplingWPEStrategy":
        return GibbsSamplingWPEStrategy(FLAGS, metric_bundle)
    if strategy_name == "GibbsSamplingWPEBStrategy":
        return GibbsSamplingWPEBStrategy(FLAGS, metric_bundle)
    if strategy_name == "GibbsSamplingWPECStrategy":
        return GibbsSamplingWPECStrategy(FLAGS, metric_bundle)
    if strategy_name == "SCMHSamplingWPECStrategy":
        return SCMHSamplingWPECStrategy(FLAGS, metric_bundle)
    if strategy_name == "RejectSamplingWPECStrategy":
        return RejectSamplingWPECStrategy(FLAGS, metric_bundle)
=======
        return RandomStrategy(arg_dict, metric_bundle)
    if strategy_name == "IdentityStrategy":
        return IdentityStrategy(arg_dict, metric_bundle)
>>>>>>> 7d11ec5c
    else:
        assert 0


def benchmark(arg_dict, dataset_name, trainset, testset, paraphrase_set):
    """Run benchmark on the given dataset.

    Args:
        arg_dict (dict): all args from the commandline.
        dataset_name (str): the name of the dataset.
        trainset (dict): a fibber dataset.
        testset (dict): a fibber dataset.
        paraphrase_set (dict): a fibber dataset.
    """
    logger.info("Build metric bundle.")

    metric_bundle = MetricBundle(
        # use_glove_semantic_similarity=False,
        use_bert_clf_prediction=True,
        use_gpu_id=arg_dict["use_gpu_id"], gpt2_gpu_id=arg_dict["gpt2_gpu_id"],
        bert_gpu_id=arg_dict["bert_gpu_id"], dataset_name=dataset_name,
        trainset=trainset, testset=testset,
        bert_clf_steps=arg_dict["bert_clf_steps"])

    paraphrase_strategy = get_strategy(arg_dict, arg_dict["strategy"], metric_bundle)
    paraphrase_strategy.fit(trainset)

    tmp_output_filename = os.path.join(
        arg_dict["output_dir"], get_output_filename(arg_dict, suffix="-tmp.json"))
    logger.info("Write paraphrase temporary results in %s.", tmp_output_filename)
    results = paraphrase_strategy.paraphrase_dataset(
        paraphrase_set, arg_dict["num_paraphrases_per_text"], tmp_output_filename)

    output_filename = os.path.join(
        arg_dict["output_dir"], get_output_filename(arg_dict, suffix="-with-metric.json"))

    results = compute_metrics(metric_bundle, results=results, output_filename=output_filename)

    aggregated_result = aggregate_metrics(
        dataset_name, str(paraphrase_strategy), G_EXP_NAME, results,
        customized_metric_aggregation_fn_dict)
    update_detailed_result(aggregated_result)


def main():
    arg_dict = vars(parser.parse_args())
    assert arg_dict["output_dir"] is not None
    os.makedirs(arg_dict["output_dir"], exist_ok=True)
    os.makedirs(os.path.join(arg_dict["output_dir"], "log"), exist_ok=True)

    log.add_file_handler(
        logger, os.path.join(arg_dict["output_dir"], "log",
                             get_output_filename(arg_dict, suffix=".log")))
    log.remove_logger_tf_handler(logger)

    trainset, testset = get_dataset(arg_dict["dataset"])
    paraphrase_set = subsample_dataset(testset, arg_dict["subsample_testset"])
    logger.info("Subsample test set to %d.", arg_dict["subsample_testset"])
    benchmark(arg_dict, arg_dict["dataset"], trainset, testset, paraphrase_set)


if __name__ == "__main__":
    main()<|MERGE_RESOLUTION|>--- conflicted
+++ resolved
@@ -5,23 +5,9 @@
 from fibber import log
 from fibber.benchmark.benchmark_utils import update_detailed_result
 from fibber.benchmark.customized_metric_aggregation import customized_metric_aggregation_fn_dict
-<<<<<<< HEAD
-from fibber.datasets.dataset_utils import get_dataset, subsample_dataset
-from fibber.metrics.metric_utils import MetricBundle, aggregate_metrics, compute_metrics
-from fibber.paraphrase_strategies.gibbs_sampling_strategy import GibbsSamplingStrategy
-from fibber.paraphrase_strategies.gibbs_sampling_wpe_strategy import GibbsSamplingWPEStrategy
-from fibber.paraphrase_strategies.gibbs_sampling_wpeb_strategy import GibbsSamplingWPEBStrategy
-from fibber.paraphrase_strategies.gibbs_sampling_wpec_strategy import GibbsSamplingWPECStrategy
-from fibber.paraphrase_strategies.gibbs_sampling_x_strategy import GibbsSamplingXStrategy
-from fibber.paraphrase_strategies.identical_strategy import IdenticalStrategy
-from fibber.paraphrase_strategies.random_strategy import RandomStrategy
-from fibber.paraphrase_strategies.scmh_sampling_wpec_strategy import SCMHSamplingWPECStrategy
-from fibber.paraphrase_strategies.reject_sampling_wpec_strategy import RejectSamplingWPECStrategy
-=======
 from fibber.datasets import get_dataset, subsample_dataset
 from fibber.metrics import MetricBundle, aggregate_metrics, compute_metrics
 from fibber.paraphrase_strategies import IdentityStrategy, RandomStrategy
->>>>>>> 7d11ec5c
 
 logger = log.setup_custom_logger(__name__)
 log.remove_logger_tf_handler(logger)
@@ -65,29 +51,9 @@
 def get_strategy(arg_dict, strategy_name, metric_bundle):
     """Take the strategy name and construct a strategy object."""
     if strategy_name == "RandomStrategy":
-<<<<<<< HEAD
-        return RandomStrategy(FLAGS, metric_bundle)
-    if strategy_name == "IdenticalStrategy":
-        return IdenticalStrategy(FLAGS, metric_bundle)
-    if strategy_name == "GibbsSamplingStrategy":
-        return GibbsSamplingStrategy(FLAGS, metric_bundle)
-    if strategy_name == "GibbsSamplingXStrategy":
-        return GibbsSamplingXStrategy(FLAGS, metric_bundle)
-    if strategy_name == "GibbsSamplingWPEStrategy":
-        return GibbsSamplingWPEStrategy(FLAGS, metric_bundle)
-    if strategy_name == "GibbsSamplingWPEBStrategy":
-        return GibbsSamplingWPEBStrategy(FLAGS, metric_bundle)
-    if strategy_name == "GibbsSamplingWPECStrategy":
-        return GibbsSamplingWPECStrategy(FLAGS, metric_bundle)
-    if strategy_name == "SCMHSamplingWPECStrategy":
-        return SCMHSamplingWPECStrategy(FLAGS, metric_bundle)
-    if strategy_name == "RejectSamplingWPECStrategy":
-        return RejectSamplingWPECStrategy(FLAGS, metric_bundle)
-=======
         return RandomStrategy(arg_dict, metric_bundle)
     if strategy_name == "IdentityStrategy":
         return IdentityStrategy(arg_dict, metric_bundle)
->>>>>>> 7d11ec5c
     else:
         assert 0
 
