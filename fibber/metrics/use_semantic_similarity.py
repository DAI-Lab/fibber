--- conflicted
+++ resolved
@@ -52,8 +52,7 @@
         self.model = hub.load(module_url)
         log.remove_logger_tf_handler(logger)   # tensorflow_hub mess up the python logging
 
-<<<<<<< HEAD
-    def batch_call(self, origin, paraphrases, data_record=None, paraphrase_field="text0"):
+    def measure_batch(self, origin, paraphrases, data_record=None, paraphrase_field="text0"):
         """Measure the metric on a batch of paraphrases.
 
         Args:
@@ -75,10 +74,7 @@
         return list(sim)[1:]
 
 
-    def __call__(self, origin, paraphrase, data_record=None, paraphrase_field="text0"):
-=======
     def measure_example(self, origin, paraphrase, data_record=None, paraphrase_field="text0"):
->>>>>>> 7d11ec5c
         """Compute the cosine similarity between the embedding of original text and paraphrased
         text.
 
