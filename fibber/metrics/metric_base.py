--- conflicted
+++ resolved
@@ -8,17 +8,12 @@
     The simplest metric can be directly computed from a pair of text, in this case, the metric
     can use the ``origin`` and ``paraphrase`` args directly.
 
-<<<<<<< HEAD
-    Other metrics need more information from the data record. For example, `text0`, `text1`, or
-    ``label``. Thus the `data_record` and `paraphrase_field` are also provided as args.
+    Other metrics need more information from the data record. For example, ``text0``, ``text1``,
+    or ``label``. Thus the ``data_record`` and ``paraphrase_field`` are also provided as args.
 
     Some metrics may run more efficiently on a batch of data. In this case, you should overwrite
-    the ``measure_batch`` function. If you don't overwrite batch_call, it will compute the metric of
-    paraphrases one by one.
-=======
-    Other metrics need more information from the data record. For example, ``text0``, ``text1``, or
-    ``label``. Thus the ``data_record`` and ``paraphrase_field`` are also provided as args.
->>>>>>> 90312b93
+    the ``measure_batch`` function. If you don't overwrite batch_call, it will compute the metric
+    of paraphrases one by one.
     """
 
     def __init__(self, **kargs):
