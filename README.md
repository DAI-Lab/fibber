--- conflicted
+++ resolved
@@ -6,11 +6,7 @@
 <!-- Uncomment these lines after releasing the package to PyPI for version and downloads badges -->
 [![PyPI Shield](https://img.shields.io/pypi/v/fibber.svg)](https://pypi.python.org/pypi/fibber)
 [![Downloads](https://pepy.tech/badge/fibber)](https://pepy.tech/project/fibber)
-<<<<<<< HEAD
 [![Travis CI Shield](https://travis-ci.org/DAI-Lab/fibber.svg?branch=stable&status=started)](https://travis-ci.org/DAI-Lab/fibber)
-=======
-[![Travis CI Shield](https://travis-ci.org/DAI-Lab/fibber.svg?branch=master&status=started)](https://travis-ci.org/DAI-Lab/fibber)
->>>>>>> b7ef6e0d
 [![Coverage Status](https://codecov.io/gh/DAI-Lab/fibber/branch/master/graph/badge.svg)](https://codecov.io/gh/DAI-Lab/fibber)
 
 
@@ -140,11 +136,11 @@
     "bs_clf_weight": 3
 }
 
-# create a fibber object. 
-# This step may take a while (about 1 hour) on RTX TITAN, and requires 20G of 
+# create a fibber object.
+# This step may take a while (about 1 hour) on RTX TITAN, and requires 20G of
 # GPU memory. If there's not enough GPU memory on your GPU, consider assign use
-# gpt2, bert, and strategy to different GPUs. 
-# 
+# gpt2, bert, and strategy to different GPUs.
+#
 fibber = Fibber(arg_dict, dataset_name="demo", strategy_name="BertSamplingStrategy",
                 trainset=trainset, testset=testset, output_dir="exp-demo")
 ```
@@ -154,17 +150,17 @@
 The following command can randomly paraphrase the sentence into 5 different ways.
 
 ```python
-# Try sentences you like. 
+# Try sentences you like.
 # label 0 means negative, and 1 means positive.
 fibber.paraphrase(
-    {"text0": ("The Avengers is a good movie. Although it is 3 hours long, every scene has something to watch."), 
-     "label": 1}, 
-    field_name="text0", 
+    {"text0": ("The Avengers is a good movie. Although it is 3 hours long, every scene has something to watch."),
+     "label": 1},
+    field_name="text0",
     n=5)
 ```
 
 The output is a tuple of (str, list, list).
- 
+
 ```python
 # Original Text
 'The Avengers is a good movie. Although it is 3 hours long, every scene has something to watch.'
@@ -177,7 +173,7 @@
   'the avengers is a bad movie. while it is three hours long, it is still something to watch.']
 
 # Evaluation metrics of these 5 paraphrases.
-  
+
   {'EditingDistance': 8,
    'USESemanticSimilarity': 0.9523628950119019,
    'GloVeSemanticSimilarity': 0.9795315341042675,
@@ -223,7 +219,7 @@
 	- This strategy generates exactly 1 paraphrase for each original text regardless of `--num_paraphrases_per_text` flag.
 - RandomStrategy:
 	- The random strategy outputs the random shuffle of words in the original text.
-- TextFoolerStrategy: 
+- TextFoolerStrategy:
 	- Implementation of [Jin et. al, 2019](https://arxiv.org/abs/1907.11932)
 - BertSamplingStrategy:
 
