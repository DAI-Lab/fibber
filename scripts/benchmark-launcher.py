import argparse
import subprocess

COMMON_CONFIG = {
<<<<<<< HEAD
    "--subsample_testset": 1000,
    "--num_paraphrases_per_text": 50,
    "--robust_tuning": "0",
    # ignored when robut_tuning is 0 and load_robust_tuned_clf is not set
    "--robust_tuning_steps": 5000,
=======
    "--subsample_testset": 500,
    "--num_paraphrases_per_text": 50
>>>>>>> 6904b1ed
}

GPU_CONFIG = {
    "single": {
        "--bert_gpu_id": 0,
        "--use_gpu_id": 0,
        "--gpt2_gpu_id": 0,
        "--strategy_gpu_id": 0,
        "--sbert_gpu_id": 0
    },
    "multi": {
        "--bert_gpu_id": 0,
        "--use_gpu_id": 0,
        "--gpt2_gpu_id": 1,
        "--sbert_gpu_id": 1,
        "--strategy_gpu_id": 2,
    }
}

DATASET_CONFIG = {
    "ag_no_title": {
        "--dataset": "ag_no_title",
        "--output_dir": "exp-ag_no_title",
        "--bert_clf_steps": 20000
    },
    "mr": {
        "--dataset": "mr",
        "--output_dir": "exp-mr",
        "--bert_clf_steps": 5000
    },
    "imdb": {
        "--dataset": "imdb",
        "--output_dir": "exp-imdb",
        "--bert_clf_steps": 5000
    },
    "yelp": {
        "--dataset": "yelp",
        "--output_dir": "exp-yelp",
        "--bert_clf_steps": 20000
    },
    "snli": {
        "--dataset": "snli",
        "--output_dir": "exp-snli",
        "--bert_clf_steps": 20000
    },
    "mnli": {
        "--dataset": "mnli",
        "--output_dir": "exp-mnli",
        "--bert_clf_steps": 20000
    },
    "mnli_mis": {
        "--dataset": "mnli_mis",
        "--output_dir": "exp-mnli_mis",
        "--bert_clf_steps": 20000
    },
}

STRATEGY_CONFIG = {
    "identity": {
        "--strategy": "IdentityStrategy"
    },
    "random": {
        "--strategy": "RandomStrategy"
    },
    "textfooler": {
        "--strategy": "TextAttackStrategy",
        "--ta_recipe": "TextFoolerJin2019"
    },
    "pso": {
        "--strategy": "TextAttackStrategy",
        "--ta_recipe": "PSOZang2020"
    },
    "bertattack": {
        "--strategy": "TextAttackStrategy",
        "--ta_recipe": "BERTAttackLi2020"
    },
    "bae": {
        "--strategy": "TextAttackStrategy",
        "--ta_recipe": "BAEGarg2019"
    },
    "asrs": {
        "--strategy": "BertSamplingStrategy",
        "--bs_enforcing_dist": "wpe",
        "--bs_wpe_threshold": 1.0,
        "--bs_wpe_weight": 1000,
        "--bs_use_threshold": 0.95,
        "--bs_use_weight": 500,
        "--bs_gpt2_weight": 5,
        "--bs_sampling_steps": 200,
        "--bs_burnin_steps": 100,
        "--bs_clf_weight": 3,
        "--bs_window_size": 3,
        "--bs_accept_criteria": "joint_weighted_criteria",
        "--bs_burnin_enforcing_schedule": "1",
        "--bs_burnin_criteria_schedule": "1",
        "--bs_seed_option": "origin",
        "--bs_split_sentence": "auto",
        "--bs_lm_option": "finetune",
        "--bs_stanza_port": 9001,
<<<<<<< HEAD
    },
    "nabs": {
        "--strategy": "NonAutoregressiveBertSamplingStrategy",
        "--nabs_lm_steps": 40000,
        "--nabs_enforce_similarity": "1"
    },
    "narrl": {
        "--strategy": "NARRLStrategy",
        "--nr_lm_steps": 40000,
=======
        "--bs_similarity_metric": "SBERTSemanticSimilarityMetric",
        "--use_sbert": "1"
    },
    "asrs-nli": {
        "--strategy": "BertSamplingStrategy",
        "--bs_enforcing_dist": "wpe",
        "--bs_wpe_threshold": 1.0,
        "--bs_wpe_weight": 1000,
        "--bs_use_threshold": 0.95,
        "--bs_use_weight": 100,
        "--bs_gpt2_weight": 3,
        "--bs_sampling_steps": 200,
        "--bs_burnin_steps": 100,
        "--bs_clf_weight": 3,
        "--bs_window_size": 3,
        "--bs_accept_criteria": "joint_weighted_criteria",
        "--bs_burnin_enforcing_schedule": "1",
        "--bs_burnin_criteria_schedule": "1",
        "--bs_seed_option": "origin",
        "--bs_split_sentence": "auto",
        "--bs_lm_option": "finetune",
        "--bs_stanza_port": 9001,
        "--bs_similarity_metric": "SBERTSemanticSimilarityMetric",
        "--use_sbert": "1"
>>>>>>> 6904b1ed
    }
}


def to_command(args):
    ret = []
    for k, v in args.items():
        ret.append(k)
        ret.append(str(v))

    return ret


def main():
    parser = argparse.ArgumentParser()

    parser.add_argument("--gpu", choices=["single", "multi"], default="single")
    parser.add_argument("--dataset", choices=list(DATASET_CONFIG.keys()) + ["all"], default="all")
    parser.add_argument("--strategy", choices=list(STRATEGY_CONFIG.keys()) + ["all"],
                        default="all")
    parser.add_argument("--robust_desc", type=str, default=None)

    args = parser.parse_args()
    if args.dataset == "all":
        dataset_list = list(DATASET_CONFIG.keys())
    else:
        dataset_list = [args.dataset]

    if args.strategy == "all":
        strategy_list = list(STRATEGY_CONFIG.keys())
    else:
        strategy_list = [args.strategy]

    for dataset in dataset_list:
        for strategy in strategy_list:
            command = ["python3", "-m", "fibber.benchmark.benchmark"]
            if args.robust_desc is not None:
                command += to_command({"--load_robust_tuned_clf": args.robust_desc})
            command += to_command(COMMON_CONFIG)
            command += to_command(GPU_CONFIG[args.gpu])
            command += to_command(DATASET_CONFIG[dataset])
            command += to_command(STRATEGY_CONFIG[strategy])
            subprocess.call(command)


if __name__ == "__main__":
    main()<|MERGE_RESOLUTION|>--- conflicted
+++ resolved
@@ -2,16 +2,11 @@
 import subprocess
 
 COMMON_CONFIG = {
-<<<<<<< HEAD
-    "--subsample_testset": 1000,
+    "--subsample_testset": 500,
     "--num_paraphrases_per_text": 50,
     "--robust_tuning": "0",
     # ignored when robut_tuning is 0 and load_robust_tuned_clf is not set
     "--robust_tuning_steps": 5000,
-=======
-    "--subsample_testset": 500,
-    "--num_paraphrases_per_text": 50
->>>>>>> 6904b1ed
 }
 
 GPU_CONFIG = {
@@ -111,17 +106,6 @@
         "--bs_split_sentence": "auto",
         "--bs_lm_option": "finetune",
         "--bs_stanza_port": 9001,
-<<<<<<< HEAD
-    },
-    "nabs": {
-        "--strategy": "NonAutoregressiveBertSamplingStrategy",
-        "--nabs_lm_steps": 40000,
-        "--nabs_enforce_similarity": "1"
-    },
-    "narrl": {
-        "--strategy": "NARRLStrategy",
-        "--nr_lm_steps": 40000,
-=======
         "--bs_similarity_metric": "SBERTSemanticSimilarityMetric",
         "--use_sbert": "1"
     },
@@ -146,7 +130,15 @@
         "--bs_stanza_port": 9001,
         "--bs_similarity_metric": "SBERTSemanticSimilarityMetric",
         "--use_sbert": "1"
->>>>>>> 6904b1ed
+    },
+    "nabs": {
+        "--strategy": "NonAutoregressiveBertSamplingStrategy",
+        "--nabs_lm_steps": 40000,
+        "--nabs_enforce_similarity": "1"
+    },
+    "narrl": {
+        "--strategy": "NARRLStrategy",
+        "--nr_lm_steps": 40000,
     }
 }
 
